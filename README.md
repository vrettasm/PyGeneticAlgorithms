<<<<<<< HEAD
# PyGenAlgo: A simple toolkit for genetic algorithms.
=======
# PyGenAlgo:  A simple toolkit for genetic algorithms.
>>>>>>> bfa2bc0a

"Genetic Algorithms [(GA)](https://en.wikipedia.org/wiki/Genetic_algorithm), are meta heuristic algorithms
inspired by the process of natural selection and belong to a larger class of evolutionary algorithms (EA)."

-- (From Wikipedia, the free encyclopedia)

This repository implements a genetic algorithm (GA) in Python3 programming language, using only **Numpy** and **Joblib**
as additional libraries. The basic approach offers a "StandardGA" class, where the whole population of chromosomes is
replaced by a new one at the end of each iteration (or epoch). More recently, the new "IslandModelGA" class was added
that offers a new genetic operator (MigrationOperator), that allows for periodic migration of the best individuals,
among the different island populations.
  
**NOTE**:
For computationally expensive fitness functions the StandardGA class provides the option of parallel evaluation
(of the individual chromosomes), by setting in the method run(..., parallel=True). However, for fast fitness
functions this will actually cause the algorithm to execute slower (due to the time required to open and close the
parallel pool). So the default setting here is "parallel=False". Regarding the IslandModelGA, this is running in
parallel mode by definition.

  > **NEWS**:
  > Two new genetic operators have been added (**SuperCrossover** and **SuperMutator**). At each iteration they call
  > randomly one of the other crossover / mutation operators. This way we can add a different mixing of the operators
  > that may affect the evolution. By default, the selection probabilities of all operators are set equally, but this
  > constrained can be relaxed in the future allowing each operator to have a different probability of being selected.
  >

The current implementation offers a variety of genetic operators including:

- **Selection operators**:
  - [Linear Rank Selector](code/pygenalgo/operators/selection/linear_rank_selector.py)
  - [Random Selector](code/pygenalgo/operators/selection/random_selector.py)
  - [Roulette Wheel Selector](code/pygenalgo/operators/selection/roulette_wheel_selector.py)
  - [Stochastic Universal Selector](code/pygenalgo/operators/selection/stochastic_universal_selector.py)
  - [Tournament Selector](code/pygenalgo/operators/selection/tournament_selector.py)
  - [Truncation Selector](code/pygenalgo/operators/selection/truncation_selector.py)

- **Crossover operators**:
  - [Single-Point Crossover](code/pygenalgo/operators/crossover/single_point_crossover.py)
  - [Multi-Point Crossover](code/pygenalgo/operators/crossover/mutli_point_crossover.py)
  - [Uniform Crossover](code/pygenalgo/operators/crossover/uniform_crossover.py)
  - [Super Crossover](code/pygenalgo/operators/crossover/super_crossover.py)

- **Mutation operators**:
  - [Random Mutator](code/pygenalgo/operators/mutation/random_mutator.py)
  - [Shuffle Mutator](code/pygenalgo/operators/mutation/shuffle_mutator.py)
  - [Swap Mutator](code/pygenalgo/operators/mutation/swap_mutator.py)
  - [Super Mutator](code/pygenalgo/operators/mutation/super_mutator.py)

- **Migration operators**
  - [Clockwise Migrator](code/pygenalgo/operators/migration/clockwise_migration.py)

Note that incorporating additional genetic operators is easily facilitated by inheriting from the base classes:
- [SelectionOperator](code/pygenalgo/operators/selection/select_operator.py)
- [CrossoverOperator](code/pygenalgo/operators/crossover/crossover_operator.py)
- [MutationOperator](code/pygenalgo/operators/mutation/mutate_operator.py)
- [MigrationOperator](code/pygenalgo/operators/migration/migration_operator.py)

and implementing the basic interface as described therein. In the examples that follow I show how one can use this code
to run a GA for optimization problems (maximization/minimization) with and without constraints. The project is ongoing
so new things might come along the way.

### Installation

There are two options to install the software.

The easiest way is to visit the GitHub web-page of the project and simply download the source code in
[zip](https://github.com/vrettasm/PyGeneticAlgorithms/archive/refs/heads/master.zip) format. This option does not
require a prior installation of git on the computer.

Alternatively one can clone the project directly using git as follows:

    git clone https://github.com/vrettasm/PyGeneticAlgorithms.git

### Required packages

The recommended version is Python 3.10 (and above). To simplify the required packages just use:

    pip install -r requirements.txt

### Fitness function

The most important thing the user has to do is to define the "fitness function". A template is provided here,
in addition to the examples below.
```python
from pygenalgo.genome.chromosome import Chromosome

# Fitness function <template>.
def fitness_func(individual: Chromosome, f_min: bool = False):
    """
    This is how a fitness function should look like. The whole
    evaluation should be implemented (or wrapped around) this
    function.
    
    :param individual: Individual chromosome to be evaluated.
    
    :param f_min: Boolean flag indicating whether we are dealing
    with a minimization or maximization problem.
    """
    
    # CODE TO IMPLEMENT.
    
    # Assign the estimated value.
    f_val = ...
    
    # If we want minimization we return the negative.
    return -f_val if f_min else f_val
# _end_def_
```
Once the fitness function is defined correctly the next steps are straightforward as described in the examples.

### Examples

Some optimization examples on how to use this algorithm:

1. StandardGA
   1. [Minimization](examples/sphere.ipynb)
   2. [Maximization](examples/rastrigin.ipynb)
   3. [Minimization with constrains](examples/rosenbrock_on_a_disk.ipynb)
   4. [Multi-objective with constraints](examples/binh_and_korn_multiobjective.ipynb)
2. IslandModelGA
   1. [Sphere Function](examples/sphere_in_parallel.ipynb)
   2. [Easom Function](examples/easom_in_parallel.ipynb)

Constraint optimization problems can be easily addressed using the
[Penalty Method](https://en.wikipedia.org/wiki/Penalty_method) as shown in the example (1.III) above.
Moreover, multi-objective optimizations (with or without constraints) can also be solved as shown in
the example (1.IV), using the _weighted sum_ method.

### Contact

For any questions/comments (**regarding this code**) please contact me at: vrettasm@gmail.com<|MERGE_RESOLUTION|>--- conflicted
+++ resolved
@@ -1,8 +1,4 @@
-<<<<<<< HEAD
-# PyGenAlgo: A simple toolkit for genetic algorithms.
-=======
 # PyGenAlgo:  A simple toolkit for genetic algorithms.
->>>>>>> bfa2bc0a
 
 "Genetic Algorithms [(GA)](https://en.wikipedia.org/wiki/Genetic_algorithm), are meta heuristic algorithms
 inspired by the process of natural selection and belong to a larger class of evolutionary algorithms (EA)."
