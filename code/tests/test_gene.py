--- conflicted
+++ resolved
@@ -22,11 +22,7 @@
         :return: None.
         """
 
-<<<<<<< HEAD
-        # Check if "_func" is callable.
-=======
         # Check for required arguments.
->>>>>>> d35bf35a
         with self.assertRaises(TypeError):
 
             # Fields '_datum' and '_func' should be passed explicitly.
